// Copyright 2021 gotomicro
//
// Licensed under the Apache License, Version 2.0 (the "License");
// you may not use this file except in compliance with the License.
// You may obtain a copy of the License at
//
// http://www.apache.org/licenses/LICENSE-2.0
//
// Unless required by applicable law or agreed to in writing, software
// distributed under the License is distributed on an "AS IS" BASIS,
// WITHOUT WARRANTIES OR CONDITIONS OF ANY KIND, either express or implied.
// See the License for the specific language governing permissions and
// limitations under the License.

package list

// LinkedList 双向链表
type LinkedList[T any] struct {
	head *node[T]
	tail *node[T]
	// length 有多少个元素
	length int
}

func (l *LinkedList[T]) getNode(index int) *node[T] {
	if l.length == 0 {
		return nil
	}
	cur := l.head
	curIndex := 0

	if l.fromTailToHead(index) {
		cur = l.tail
		index = l.length - index - 1
		for curIndex < index {
			curIndex += 1
			cur = cur.prev
		}
	} else {
		for curIndex < index {
			curIndex += 1
			cur = cur.next
		}
	}
	return cur
}

func (l *LinkedList[T]) Get(index int) (T, error) {
	if index < 0 || index >= l.length {
		var t T
		return t, newErrIndexOutOfRange(l.length, index)
	}
	n := l.getNode(index)
	return n.val, nil
}

// Append 往链表最后添加元素
func (l *LinkedList[T]) Append(t T) error {
<<<<<<< HEAD
	newLastNode := &node[T]{val: t}
	if l.length == 0 {
		l.head = newLastNode
		l.tail = newLastNode
	} else {
		l.tail.next = newLastNode
		newLastNode.prev = l.tail
		l.tail = newLastNode
	}
	l.length += 1
=======
	// 创建一个新元素，通过传入参数进行数据域的赋值
	newNode := &node[T]{
		val: t,
	}
	nLen := l.length
	defer func() {
		l.length += 1
	}()
	if nLen == 0 {
		// 如果链表为空，则直接将新元素作为头尾节点
		l.head = newNode
		l.tail = newNode
	} else {
		// 调用insertAfter
		l.tail.insertAfter(newNode)
		l.tail = newNode
	}
>>>>>>> 2f5a0ab0
	return nil
}

// Add 在 LinkedList 下标为 index 的位置插入一个元素
// 当 index 等于 LinkedList 长度等同于 Append
func (l *LinkedList[T]) Add(index int, t T) error {
	if index < 0 || index > l.length {
		return newErrIndexOutOfRange(l.length, index)
	}
	defer func() {
		l.length += 1
	}()

	newNode := &node[T]{
		val: t,
	}

	if l.length == 0 {
		l.head = newNode
		l.tail = newNode
		return nil
	}
	if index == 0 {
		newNode.insertAfter(l.head)
		l.head = newNode
		return nil
	}
	if index == l.length {
		l.tail.insertAfter(newNode)
		l.tail = newNode
		return nil
	}

	cur := l.getNode(index)
	prev := cur.prev
	prev.insertAfter(newNode)
	newNode.insertAfter(cur)
	return nil
}

func (l *LinkedList[T]) fromTailToHead(index int) bool {
	return index > (l.length / 2)
}

func (l *LinkedList[T]) Set(index int, t T) error {
	// TODO implement me
	panic("implement me")
}

func (l *LinkedList[T]) Delete(index int) (T, error) {
	// TODO implement me
	panic("implement me")
}

func (l *LinkedList[T]) Len() int {
	// TODO implement me
	panic("implement me")
}

func (l *LinkedList[T]) Cap() int {
	// TODO implement me
	panic("implement me")
}

func (l *LinkedList[T]) Range(fn func(index int, t T) error) error {
	// TODO implement me
	panic("implement me")
}

func (l *LinkedList[T]) AsSlice() []T {
	slice := make([]T, l.length)
	head := l.head
	for i := 0; i < l.length; i++ {
		slice[i] = head.val
		head = head.next
	}
	return slice
}

type node[T any] struct {
	next *node[T]
	prev *node[T]
	val  T
}

func (n *node[T]) insertAfter(newNode *node[T]) {
	n.next = newNode
	newNode.prev = n
}

// NewLinkedListOf 将切片转换为链表, 数组的值是浅拷贝.
func NewLinkedListOf[T any](ts []T) *LinkedList[T] {
	var head *node[T] = nil
	var tail *node[T] = nil

	for _, ele := range ts {
		newNode := &node[T]{
			val: ele,
		}
		if head == nil {
			head = newNode
		} else {
			tail.insertAfter(newNode)
		}
		tail = newNode
	}

	return &LinkedList[T]{
		head:   head,
		tail:   tail,
		length: len(ts),
	}
}<|MERGE_RESOLUTION|>--- conflicted
+++ resolved
@@ -56,7 +56,6 @@
 
 // Append 往链表最后添加元素
 func (l *LinkedList[T]) Append(t T) error {
-<<<<<<< HEAD
 	newLastNode := &node[T]{val: t}
 	if l.length == 0 {
 		l.head = newLastNode
@@ -67,25 +66,6 @@
 		l.tail = newLastNode
 	}
 	l.length += 1
-=======
-	// 创建一个新元素，通过传入参数进行数据域的赋值
-	newNode := &node[T]{
-		val: t,
-	}
-	nLen := l.length
-	defer func() {
-		l.length += 1
-	}()
-	if nLen == 0 {
-		// 如果链表为空，则直接将新元素作为头尾节点
-		l.head = newNode
-		l.tail = newNode
-	} else {
-		// 调用insertAfter
-		l.tail.insertAfter(newNode)
-		l.tail = newNode
-	}
->>>>>>> 2f5a0ab0
 	return nil
 }
 
