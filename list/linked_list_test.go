--- conflicted
+++ resolved
@@ -109,7 +109,6 @@
 	testCases := []struct {
 		name           string
 		list           *LinkedList[int]
-<<<<<<< HEAD
 		index          int
 		newVal         int
 		wantLinkedList *LinkedList[int]
@@ -144,37 +143,6 @@
 				return
 			}
 			assert.True(t, linkedListEqual(tc.list, tc.wantLinkedList))
-=======
-		newVal         int
-		wantLinkedList *LinkedList[int]
-	}{
-		{
-			name:           "append uint to empty node",
-			list:           NewLinkedListOf[int]([]int{}),
-			newVal:         77,
-			wantLinkedList: NewLinkedListOf[int]([]int{77}),
-		},
-		{
-			name:           "append uint to node",
-			list:           NewLinkedListOf[int]([]int{0}),
-			newVal:         999,
-			wantLinkedList: NewLinkedListOf[int]([]int{0, 999}),
-		},
-		{
-			name:           "append int to node",
-			list:           NewLinkedListOf[int]([]int{845, 123, 7898}),
-			newVal:         -788,
-			wantLinkedList: NewLinkedListOf[int]([]int{845, 123, 7898, -788}),
-		},
-	}
-	for _, tc := range testCases {
-		t.Run(tc.name, func(t *testing.T) {
-			err := tc.list.Append(tc.newVal)
-			if err != nil {
-				return
-			}
-			assert.Equal(t, tc.wantLinkedList, tc.list)
->>>>>>> 2f5a0ab0
 		})
 	}
 }
