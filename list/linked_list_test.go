// Copyright 2021 gotomicro
//
// Licensed under the Apache License, Version 2.0 (the "License");
// you may not use this file except in compliance with the License.
// You may obtain a copy of the License at
//
// http://www.apache.org/licenses/LICENSE-2.0
//
// Unless required by applicable law or agreed to in writing, software
// distributed under the License is distributed on an "AS IS" BASIS,
// WITHOUT WARRANTIES OR CONDITIONS OF ANY KIND, either express or implied.
// See the License for the specific language governing permissions and
// limitations under the License.

package list

import (
	"fmt"
	"github.com/stretchr/testify/assert"
<<<<<<< HEAD
=======
	"math/rand"
>>>>>>> 548d53ac
	"testing"
)

func TestLinkedList_Add(t *testing.T) {

	testCases := []struct {
		name           string
		list           *LinkedList[int]
		index          int
		newVal         int
		wantLinkedList *LinkedList[int]
		wantErr        error
	}{
		// 仿照这个例子，继续添加测试
		// 你需要综合考虑下标的各种可能取值
		// 往两边增加，往中间加
		// 下标可能是负数，也可能超出你的长度
		{
			name:           "add num to index left",
			list:           NewLinkedListOf[int]([]int{1, 2, 3}),
			newVal:         100,
			index:          0,
			wantLinkedList: NewLinkedListOf[int]([]int{100, 1, 2, 3}),
		},
		{
			name:           "add num to index left1",
			list:           NewLinkedListOf([]int{1, 2, 3, 44, 55, 66, 77}),
			newVal:         100,
			index:          3,
			wantLinkedList: NewLinkedListOf([]int{1, 2, 3, 100, 44, 55, 66, 77}),
		},
		{
			name:           "add num to index right",
			list:           NewLinkedListOf([]int{1, 2, 3}),
			newVal:         100,
			index:          3,
			wantLinkedList: NewLinkedListOf([]int{1, 2, 3, 100}),
		},
		{
			name:           "add num to index right1",
			list:           NewLinkedListOf([]int{1, 2, 3, 44, 55, 66, 77}),
			newVal:         100,
			index:          5,
			wantLinkedList: NewLinkedListOf([]int{1, 2, 3, 44, 55, 100, 66, 77}),
		},
		{
			name:           "add num to index mid",
			list:           NewLinkedListOf[int]([]int{1, 2, 3}),
			newVal:         100,
			index:          1,
			wantLinkedList: NewLinkedListOf([]int{1, 100, 2, 3}),
		},
		{
			name:    "add num to index -1",
			list:    NewLinkedListOf[int]([]int{1, 2, 3}),
			newVal:  100,
			index:   -1,
			wantErr: fmt.Errorf("ekit: 下标超出范围，长度 %d, 下标 %d", 3, -1),
		},
		{
			name:    "add num to index OutOfRange",
			list:    NewLinkedListOf[int]([]int{1, 2, 3}),
			newVal:  100,
			index:   4,
			wantErr: fmt.Errorf("ekit: 下标超出范围，长度 %d, 下标 %d", 3, 4),
		},
	}

	for _, tc := range testCases {
		t.Run(tc.name, func(t *testing.T) {
			err := tc.list.Add(tc.index, tc.newVal)
			assert.Equal(t, tc.wantErr, err)
			// 因为返回了 error，所以我们不用继续往下比较了
			if err != nil {
				return
			}
			assert.True(t, linkedListEqual(tc.list, tc.wantLinkedList))

		})
	}
}

func TestLinkedList_Append(t *testing.T) {
	fmt.Println("仿照 ArrayList 的测试写代码")
}

func TestNewLinkedListOf(t *testing.T) {
	ts := []int{1, 2, 3, 4, 5}
	linkedList := NewLinkedListOf(ts)
	head, tail := linkedList.head, linkedList.tail
	t.Log(head.value, tail.value)
	fmt.Println("forward")
	for head != nil {
		fmt.Printf("%d ", *head.value)
		head = head.next
	}
	fmt.Println("\nbackward")
	for tail != nil && tail.value != nil {
		fmt.Printf("%d ", *tail.value)
		tail = tail.prev
	}
	t.Log("Ok")
}

func TestLinkedList_AsSlice(t *testing.T) {
	fmt.Println("仿照 ArrayList 的测试写代码")
}

func TestLinkedList_Cap(t *testing.T) {
	fmt.Println("仿照 ArrayList 的测试写代码")
}

func TestLinkedList_Delete(t *testing.T) {
	fmt.Println("仿照 ArrayList 的测试写代码")
}

func TestLinkedList_Get(t *testing.T) {
	fmt.Println("仿照 ArrayList 的测试写代码")
}

func TestLinkedList_Len(t *testing.T) {
	fmt.Println("仿照 ArrayList 的测试写代码")
}

func TestLinkedList_Range(t *testing.T) {
	fmt.Println("仿照 ArrayList 的测试写代码")
}

func TestLinkedList_Set(t *testing.T) {
<<<<<<< HEAD
	vals := []int{1, 2, 3}
	a := NewLinkedListOf[int](vals)
	slice := a.AsSlice()
	fmt.Println(vals, slice)
	// 内容相同
	assert.Equal(t, slice, vals)
	aAddr := fmt.Sprintf("%p", vals)
	sliceAddr := fmt.Sprintf("%p", slice)
	// 但是地址不同，也就是意味着 slice 必须是一个新创建的
	assert.NotEqual(t, aAddr, sliceAddr)
=======
	fmt.Println("仿照 ArrayList 的测试写代码")
}

func linkedListEqual[T comparable](l1 *LinkedList[T], l2 *LinkedList[T]) bool {
	if l1.length != l2.length {
		fmt.Println(l1.length, l2.length)
		return false
	}

	if l1.length == 0 {
		return true
	}

	l1Pos := l1.head
	l2Pos := l2.head
	for l1Pos != nil && l2Pos != nil {
		if l1Pos.val != l2Pos.val {
			fmt.Println(l1Pos.val, l2Pos.val)
			return false
		}
		l1Pos = l1Pos.next
		l2Pos = l2Pos.next
	}
	return l1Pos == l2Pos
}

func BenchmarkLinkedList_Add(b *testing.B) {
	l := NewLinkedListOf[int]([]int{1, 2, 3})
	testCase := make([]int, 0, b.N)
	for i := 1; i <= b.N; i++ {
		testCase = append(testCase, rand.Intn(i))
	}
	b.ResetTimer()
	for i := 0; i < b.N; i++ {
		l.Add(testCase[i], testCase[i])
	}
>>>>>>> 548d53ac
}<|MERGE_RESOLUTION|>--- conflicted
+++ resolved
@@ -17,10 +17,8 @@
 import (
 	"fmt"
 	"github.com/stretchr/testify/assert"
-<<<<<<< HEAD
-=======
+
 	"math/rand"
->>>>>>> 548d53ac
 	"testing"
 )
 
@@ -111,22 +109,31 @@
 	ts := []int{1, 2, 3, 4, 5}
 	linkedList := NewLinkedListOf(ts)
 	head, tail := linkedList.head, linkedList.tail
-	t.Log(head.value, tail.value)
+	t.Log(head.val, tail.val)
 	fmt.Println("forward")
 	for head != nil {
-		fmt.Printf("%d ", *head.value)
+		fmt.Printf("%d ", head.val)
 		head = head.next
 	}
 	fmt.Println("\nbackward")
-	for tail != nil && tail.value != nil {
-		fmt.Printf("%d ", *tail.value)
+	for tail != nil && &tail.val != nil {
+		fmt.Printf("%d ", tail.val)
 		tail = tail.prev
 	}
 	t.Log("Ok")
 }
 
 func TestLinkedList_AsSlice(t *testing.T) {
-	fmt.Println("仿照 ArrayList 的测试写代码")
+	vals := []int{1, 2, 3}
+	a := NewLinkedListOf[int](vals)
+	slice := a.AsSlice()
+	fmt.Println(vals, slice)
+	// 内容相同
+	assert.Equal(t, slice, vals)
+	aAddr := fmt.Sprintf("%p", vals)
+	sliceAddr := fmt.Sprintf("%p", slice)
+	// 但是地址不同，也就是意味着 slice 必须是一个新创建的
+	assert.NotEqual(t, aAddr, sliceAddr)
 }
 
 func TestLinkedList_Cap(t *testing.T) {
@@ -150,18 +157,6 @@
 }
 
 func TestLinkedList_Set(t *testing.T) {
-<<<<<<< HEAD
-	vals := []int{1, 2, 3}
-	a := NewLinkedListOf[int](vals)
-	slice := a.AsSlice()
-	fmt.Println(vals, slice)
-	// 内容相同
-	assert.Equal(t, slice, vals)
-	aAddr := fmt.Sprintf("%p", vals)
-	sliceAddr := fmt.Sprintf("%p", slice)
-	// 但是地址不同，也就是意味着 slice 必须是一个新创建的
-	assert.NotEqual(t, aAddr, sliceAddr)
-=======
 	fmt.Println("仿照 ArrayList 的测试写代码")
 }
 
@@ -198,5 +193,4 @@
 	for i := 0; i < b.N; i++ {
 		l.Add(testCase[i], testCase[i])
 	}
->>>>>>> 548d53ac
 }