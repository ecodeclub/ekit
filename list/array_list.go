--- conflicted
+++ resolved
@@ -79,18 +79,10 @@
 }
 
 func (a *ArrayList[T]) Range(fn func(index int, t T) error) error {
-<<<<<<< HEAD
-
-	for i, v := range a.vals {
-		err := fn(i, v)
-		if err != nil {
-			return err
-=======
 	for key, value := range a.vals {
 		e := fn(key, value)
 		if e != nil {
 			return e
->>>>>>> fe2b700d
 		}
 	}
 	return nil
