// Copyright 2021 gotomicro
//
// Licensed under the Apache License, Version 2.0 (the "License");
// you may not use this file except in compliance with the License.
// You may obtain a copy of the License at
//
// http://www.apache.org/licenses/LICENSE-2.0
//
// Unless required by applicable law or agreed to in writing, software
// distributed under the License is distributed on an "AS IS" BASIS,
// WITHOUT WARRANTIES OR CONDITIONS OF ANY KIND, either express or implied.
// See the License for the specific language governing permissions and
// limitations under the License.

package list

import "errors"

// ArrayList 基于切片的简单封装
type ArrayList[T any] struct {
	vals []T
}

// NewArrayList 初始化一个len为0，cap为10的ArrayList
func NewArrayList[T any](cap int) *ArrayList[T] {
	return &ArrayList[T]{vals: make([]T, 0, cap)}
}

// NewArrayListOf 直接使用 ts，而不会执行复制
func NewArrayListOf[T any](ts []T) *ArrayList[T] {
	return &ArrayList[T]{
		vals: ts,
	}
}

func (a *ArrayList[T]) Get(index int) (t T, e error) {
	l := a.Len()
	if index < 0 || index >= l {
		return t, newErrIndexOutOfRange(l, index)
	}
	return a.vals[index], e
}

// Append 往ArrayList里追加数据
func (a *ArrayList[T]) Append(t T) error {
	a.vals = append(a.vals, t)
	return nil
}

// Add 在ArrayList下标为index的位置插入一个元素
// 当index等于ArrayList长度等同于append
func (a *ArrayList[T]) Add(index int, t T) error {
	if index < 0 || index > len(a.vals) {
		return newErrIndexOutOfRange(len(a.vals), index)
	}
	a.vals = append(a.vals, t)
	copy(a.vals[index+1:], a.vals[index:])
	a.vals[index] = t
	return nil
}

// Set 设置ArrayList里index位置的值为t
func (a *ArrayList[T]) Set(index int, t T) error {
	if index >= len(a.vals) || index < 0 {
		return errors.New("index参数超出ArrayList的边界(by set func)")
	}
	a.vals[index] = t
	return nil
}

<<<<<<< HEAD
// Delete 删除ArrayList中index索引的值
func (a *ArrayList[T]) Delete(index int) (any, error) {
	if index >= len(a.vals) || index < 0 {
		return nil, errors.New("index参数超出ArrayList的边界(by delete func)")
	}
	delVal := a.vals[index]
	a.vals = append(a.vals[:index], a.vals[index+1:]...)
	return delVal, nil
=======
func (a *ArrayList[T]) Delete(index int) (T, error) {
	length := len(a.vals)
	if index < 0 || index >= length {
		var zero T
		return zero, newErrIndexOutOfRange(length, index)
	}
	j := 0
	res := a.vals[index]
	for i, v := range a.vals {
		if i != index {
			a.vals[j] = v
			j++
		}
	}
	a.vals = a.vals[:j]
	return res, nil
>>>>>>> 548d53ac
}

func (a *ArrayList[T]) Len() int {
	if a == nil {
		return 0
	}
	return len(a.vals)
}

func (a *ArrayList[T]) Cap() int {
	return cap(a.vals)
}

func (a *ArrayList[T]) Range(fn func(index int, t T) error) error {
	for key, value := range a.vals {
		e := fn(key, value)
		if e != nil {
			return e
		}
	}
	return nil
}

func (a *ArrayList[T]) AsSlice() []T {
	slice := make([]T, len(a.vals))
	copy(slice, a.vals)
	return slice
}<|MERGE_RESOLUTION|>--- conflicted
+++ resolved
@@ -13,8 +13,6 @@
 // limitations under the License.
 
 package list
-
-import "errors"
 
 // ArrayList 基于切片的简单封装
 type ArrayList[T any] struct {
@@ -61,23 +59,14 @@
 
 // Set 设置ArrayList里index位置的值为t
 func (a *ArrayList[T]) Set(index int, t T) error {
-	if index >= len(a.vals) || index < 0 {
-		return errors.New("index参数超出ArrayList的边界(by set func)")
+	length := len(a.vals)
+	if index >= length || index < 0 {
+		return newErrIndexOutOfRange(length, index)
 	}
 	a.vals[index] = t
 	return nil
 }
 
-<<<<<<< HEAD
-// Delete 删除ArrayList中index索引的值
-func (a *ArrayList[T]) Delete(index int) (any, error) {
-	if index >= len(a.vals) || index < 0 {
-		return nil, errors.New("index参数超出ArrayList的边界(by delete func)")
-	}
-	delVal := a.vals[index]
-	a.vals = append(a.vals[:index], a.vals[index+1:]...)
-	return delVal, nil
-=======
 func (a *ArrayList[T]) Delete(index int) (T, error) {
 	length := len(a.vals)
 	if index < 0 || index >= length {
@@ -94,7 +83,6 @@
 	}
 	a.vals = a.vals[:j]
 	return res, nil
->>>>>>> 548d53ac
 }
 
 func (a *ArrayList[T]) Len() int {
