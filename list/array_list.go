// Copyright 2021 gotomicro
//
// Licensed under the Apache License, Version 2.0 (the "License");
// you may not use this file except in compliance with the License.
// You may obtain a copy of the License at
//
// http://www.apache.org/licenses/LICENSE-2.0
//
// Unless required by applicable law or agreed to in writing, software
// distributed under the License is distributed on an "AS IS" BASIS,
// WITHOUT WARRANTIES OR CONDITIONS OF ANY KIND, either express or implied.
// See the License for the specific language governing permissions and
// limitations under the License.

package list

// ArrayList 基于切片的简单封装
type ArrayList[T any] struct {
	vals []T
}

func NewArrayList[T any](cap int) *ArrayList[T] {
	panic("implement me")
}

// NewArrayListOf 直接使用 ts，而不会执行复制
func NewArrayListOf[T any](ts []T) *ArrayList[T] {
<<<<<<< HEAD
	obj := &ArrayList[T]{}
	obj.vals = ts
	return obj
=======
	return &ArrayList[T]{
		vals: ts,
	}
>>>>>>> 515c6f3f
}

func (a *ArrayList[T]) Get(index int) (T, error) {
	// TODO implement me
	panic("implement me")
}

func (a *ArrayList[T]) Append(t T) error {
	// TODO implement me
	panic("implement me")
}

// Add 在ArrayList下标为index的位置插入一个元素
// 当index等于ArrayList长度等同于append
func (a *ArrayList[T]) Add(index int, t T) error {
	if index < 0 || index > len(a.vals) {
		return newErrIndexOutOfRange(len(a.vals), index)
	}
	a.vals = append(a.vals, t)
	copy(a.vals[index+1:], a.vals[index:])
	a.vals[index] = t
	return nil
}

func (a *ArrayList[T]) Set(index int, t T) error {
	// TODO implement me
	panic("implement me")
}

func (a *ArrayList[T]) Delete(index int) (T, error) {
	// TODO implement me
	panic("implement me")
}

func (a *ArrayList[T]) Len() int {
	// TODO implement me
	panic("implement me")
}

func (a *ArrayList[T]) Cap() int {
	return cap(a.vals)
}

func (a *ArrayList[T]) Range(fn func(index int, t T) error) error {
	for key, value := range a.vals {
		e := fn(key, value)
		if e != nil {
			return e
		}
	}
	return nil
}

func (a *ArrayList[T]) AsSlice() []T {
	slice := make([]T, len(a.vals))
	copy(slice, a.vals)
	return slice
}<|MERGE_RESOLUTION|>--- conflicted
+++ resolved
@@ -25,15 +25,9 @@
 
 // NewArrayListOf 直接使用 ts，而不会执行复制
 func NewArrayListOf[T any](ts []T) *ArrayList[T] {
-<<<<<<< HEAD
-	obj := &ArrayList[T]{}
-	obj.vals = ts
-	return obj
-=======
 	return &ArrayList[T]{
 		vals: ts,
 	}
->>>>>>> 515c6f3f
 }
 
 func (a *ArrayList[T]) Get(index int) (T, error) {
