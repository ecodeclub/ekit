// Copyright 2021 gotomicro
//
// Licensed under the Apache License, Version 2.0 (the "License");
// you may not use this file except in compliance with the License.
// You may obtain a copy of the License at
//
// http://www.apache.org/licenses/LICENSE-2.0
//
// Unless required by applicable law or agreed to in writing, software
// distributed under the License is distributed on an "AS IS" BASIS,
// WITHOUT WARRANTIES OR CONDITIONS OF ANY KIND, either express or implied.
// See the License for the specific language governing permissions and
// limitations under the License.

package copier

import (
<<<<<<< HEAD
	"github.com/gotomicro/ekit"
	"github.com/stretchr/testify/assert"
	"reflect"
=======
>>>>>>> be2cd302
	"testing"

	"github.com/stretchr/testify/assert"
)

func TestReflectCopier_Copy(t *testing.T) {
	testCases := []struct {
		name     string
		copyFunc func() (any, error)
		wantDst  any
		wantErr  error
	}{
		{
			name: "simple struct",
			copyFunc: func() (any, error) {
				copier, err := NewReflectCopier[SimpleSrc, SimpleDst]()
				if err != nil {
					return nil, err
				}
				return copier.Copy(&SimpleSrc{
					Name:    "大明",
					Age:     ekit.ToPtr[int](18),
					Friends: []string{"Tom", "Jerry"},
				})
			},
			wantDst: &SimpleDst{
				Name:    "大明",
				Age:     ekit.ToPtr[int](18),
				Friends: []string{"Tom", "Jerry"},
			},
		},
		{
			name: "基础类型的 struct",
			copyFunc: func() (any, error) {
				copier, err := NewReflectCopier[BasicSrc, BasicDst]()
				if err != nil {
					return nil, err
				}
				return copier.Copy(&BasicSrc{
					Name:    "大明",
					Age:     10,
					CNumber: complex(1, 2),
				})
			},
			wantDst: &BasicDst{
				Name:    "大明",
				Age:     10,
				CNumber: complex(1, 2),
			},
		},
		{
			name: "src 是基础类型",
			copyFunc: func() (any, error) {
				copier, err := NewReflectCopier[int, int]()
				if err != nil {
					return nil, err
				}
				i := 10
				return copier.Copy(&i)
			},
			wantErr: newErrTypeError(reflect.TypeOf(10)),
		},
		{
			name: "dst 是基础类型",
			copyFunc: func() (any, error) {
				copier, err := NewReflectCopier[SimpleSrc, string]()
				if err != nil {
					return nil, err
				}
				return copier.Copy(&SimpleSrc{
					Name:    "大明",
					Age:     ekit.ToPtr[int](18),
					Friends: []string{"Tom", "Jerry"},
				})
			},
			wantErr: newErrTypeError(reflect.TypeOf("")),
		},
		{
			name: "接口类型",
			copyFunc: func() (any, error) {
				copier, err := NewReflectCopier[InterfaceSrc, InterfaceDst]()
				if err != nil {
					return nil, err
				}
				i := InterfaceSrc(10)
				return copier.Copy(&i)
			},
			wantErr: newErrTypeError(reflect.TypeOf(new(InterfaceSrc)).Elem()),
		},
		{
			name: "simple struct 空切片, 空指针",
			copyFunc: func() (any, error) {
				copier, err := NewReflectCopier[SimpleSrc, SimpleDst]()
				if err != nil {
					return nil, err
				}
				return copier.Copy(&SimpleSrc{
					Name: "大明",
				})
			},
			wantDst: &SimpleDst{
				Name: "大明",
			},
		},
		{
			name: "组合 struct ",
			copyFunc: func() (any, error) {
				copier, err := NewReflectCopier[EmbedSrc, EmbedDst]()
				if err != nil {
					return nil, err
				}
				return copier.Copy(&EmbedSrc{
					SimpleSrc: SimpleSrc{
						Name:    "xiaoli",
						Age:     ekit.ToPtr[int](19),
						Friends: []string{},
					},
					BasicSrc: &BasicSrc{
						Name:    "xiaowang",
						Age:     20,
						CNumber: complex(2, 2),
					},
				})
			},
			wantDst: &EmbedDst{
				SimpleSrc: SimpleSrc{
					Name:    "xiaoli",
					Age:     ekit.ToPtr[int](19),
					Friends: []string{},
				},
				BasicSrc: &BasicSrc{
					Name:    "xiaowang",
					Age:     20,
					CNumber: complex(2, 2),
				},
			},
		},
		{
			name: "复杂 Struct",
			copyFunc: func() (any, error) {
				copier, err := NewReflectCopier[ComplexSrc, ComplexDst]()
				if err != nil {
					return nil, err
				}
				return copier.Copy(&ComplexSrc{
					Simple: SimpleSrc{
						Name:    "xiaohong",
						Age:     ekit.ToPtr[int](18),
						Friends: []string{"ha", "ha", "le"},
					},
					Embed: &EmbedSrc{
						SimpleSrc: SimpleSrc{
							Name:    "xiaopeng",
							Age:     ekit.ToPtr[int](88),
							Friends: []string{"la", "ha", "le"},
						},
						BasicSrc: &BasicSrc{
							Name:    "wang",
							Age:     22,
							CNumber: complex(2, 1),
						},
					},
					BasicSrc: BasicSrc{
						Name:    "wang11",
						Age:     22,
						CNumber: complex(2, 1),
					},
				})
			},
			wantDst: &ComplexDst{
				Simple: SimpleDst{
					Name:    "xiaohong",
					Age:     ekit.ToPtr[int](18),
					Friends: []string{"ha", "ha", "le"},
				},
				Embed: &EmbedDst{
					SimpleSrc: SimpleSrc{
						Name:    "xiaopeng",
						Age:     ekit.ToPtr[int](88),
						Friends: []string{"la", "ha", "le"},
					},
					BasicSrc: &BasicSrc{
						Name:    "wang",
						Age:     22,
						CNumber: complex(2, 1),
					},
				},
				BasicSrc: BasicSrc{
					Name:    "wang11",
					Age:     22,
					CNumber: complex(2, 1),
				},
			},
		},
		{
			name: "特殊类型",
			copyFunc: func() (any, error) {
				copier, err := NewReflectCopier[SpecialSrc, SpecialDst]()
				if err != nil {
					return nil, err
				}
				return copier.Copy(&SpecialSrc{
					Arr: [3]float32{1, 2, 3},
					M: map[string]int{
						"ha": 1,
						"o":  2,
					},
				})
			},
			wantDst: &SpecialDst{
				Arr: [3]float32{1, 2, 3},
				M: map[string]int{
					"ha": 1,
					"o":  2,
				},
			},
		},
		{
			name: "复杂 Struct 不匹配",
			copyFunc: func() (any, error) {
				copier, err := NewReflectCopier[NotMatchSrc, NotMatchDst]()
				if err != nil {
					return nil, err
				}
				return copier.Copy(&NotMatchSrc{
					Simple: SimpleSrc{
						Name:    "xiaohong",
						Age:     ekit.ToPtr[int](18),
						Friends: []string{"ha", "ha", "le"},
					},
					Embed: &EmbedSrc{
						SimpleSrc: SimpleSrc{
							Name:    "xiaopeng",
							Age:     ekit.ToPtr[int](88),
							Friends: []string{"la", "ha", "le"},
						},
						BasicSrc: &BasicSrc{
							Name:    "wang",
							Age:     22,
							CNumber: complex(2, 1),
						},
					},
					BasicSrc: BasicSrc{
						Name:    "wang11",
						Age:     22,
						CNumber: complex(2, 1),
					},
					S: struct{ A string }{A: "a"},
				})
			},
			wantErr: newErrKindNotMatchError(reflect.String, reflect.Int, "A"),
		},
		{
			name: "多重指针",
			copyFunc: func() (any, error) {
				copier, err := NewReflectCopier[MultiPtrSrc, MultiPtrDst]()
				if err != nil {
					return nil, err
				}
				return copier.Copy(&MultiPtrSrc{
					Name:    "a",
					Age:     ekit.ToPtr[*int](ekit.ToPtr[int](10)),
					Friends: nil,
				})
			},
			wantErr: newErrMultiPointer("Age"),
		},
		{
			name: "结构体有 diff 的情况",
			copyFunc: func() (any, error) {
				copier, err := NewReflectCopier[DiffSrc, DiffDst]()
				if err != nil {
					return nil, err
				}
				return copier.Copy(&DiffSrc{
					A: "xiaowang",
					B: 100,
					c: SimpleSrc{
						Name: "66",
						Age:  ekit.ToPtr[int](100),
					},
					F: BasicSrc{
						Name:    "good name",
						Age:     200,
						CNumber: complex(2, 2),
					},
				})
			},
			wantDst: &DiffDst{
				A: "xiaowang",
				B: 100,
				d: SimpleSrc{},
				G: BasicSrc{},
			},
		},
		{
			name: "Copy2 结构体有 diff 的情况",
			copyFunc: func() (any, error) {
				copier, err := NewReflectCopier[DiffSrc, DiffDst]()
				if err != nil {
					return nil, err
				}
				dst := &DiffDst{
					A: "66",
					B: 1,
					d: SimpleSrc{
						Name: "wodemingzi",
						Age:  ekit.ToPtr(int(10)),
					},
					G: BasicSrc{
						Name:    "nidemingzi",
						Age:     23,
						CNumber: complex(1, 2),
					},
				}
				err = copier.CopyTo(&DiffSrc{
					A: "xiaowang",
					B: 100,
					c: SimpleSrc{
						Name: "66",
						Age:  ekit.ToPtr[int](100),
					},
					F: BasicSrc{
						Name:    "good name",
						Age:     200,
						CNumber: complex(2, 2),
					},
				}, dst)
				return dst, err
			},
			wantDst: &DiffDst{
				A: "xiaowang",
				B: 100,
				d: SimpleSrc{
					Name: "wodemingzi",
					Age:  ekit.ToPtr(int(10)),
				},
				G: BasicSrc{
					Name:    "nidemingzi",
					Age:     23,
					CNumber: complex(1, 2),
				},
			},
		},
	}

	for _, tc := range testCases {
		t.Run(tc.name, func(t *testing.T) {
			res, err := tc.copyFunc()
			assert.Equal(t, tc.wantErr, err)
			if err != nil {
				return
			}
			assert.Equal(t, tc.wantDst, res)
		})
	}
}

type BasicSrc struct {
	Name    string
	Age     int
	CNumber complex64
}

type BasicDst struct {
	Name    string
	Age     int
	CNumber complex64
}

type SimpleSrc struct {
	Name    string
	Age     *int
	Friends []string
}

type SimpleDst struct {
	Name    string
	Age     *int
	Friends []string
}

type EmbedSrc struct {
	SimpleSrc
	*BasicSrc
}

type EmbedDst struct {
	SimpleSrc
	*BasicSrc
}

type ComplexSrc struct {
	Simple SimpleSrc
	Embed  *EmbedSrc
	BasicSrc
}

type ComplexDst struct {
	Simple SimpleDst
	Embed  *EmbedDst
	BasicSrc
}

type SpecialSrc struct {
	Arr [3]float32
	M   map[string]int
}

type SpecialDst struct {
	Arr [3]float32
	M   map[string]int
}

type InterfaceSrc interface {
}

type InterfaceDst interface {
}

type NotMatchSrc struct {
	Simple SimpleSrc
	Embed  *EmbedSrc
	BasicSrc
	S struct {
		A string
	}
}

type NotMatchDst struct {
	Simple SimpleDst
	Embed  *EmbedDst
	BasicSrc
	S struct {
		A int
	}
}

type MultiPtrSrc struct {
	Name    string
	Age     **int
	Friends []string
}

type MultiPtrDst struct {
	Name    string
	Age     **int
	Friends []string
}

type DiffSrc struct {
	A string
	B int
	c SimpleSrc
	F BasicSrc
}
type DiffDst struct {
	A string
	B int
	d SimpleSrc
	G BasicSrc
}

func BenchmarkReflectCopier_Copy(b *testing.B) {
	copier, err := NewReflectCopier[SimpleSrc, SimpleDst]()
	if err != nil {
		b.Fatal(err)
	}
	for i := 1; i <= b.N; i++ {
		_, _ = copier.Copy(&SimpleSrc{
			Name:    "大明",
			Age:     ekit.ToPtr[int](18),
			Friends: []string{"Tom", "Jerry"},
		})
	}
}

func BenchmarkReflectCopier_Copy_PureRunTime(b *testing.B) {
	copier, err := NewReflectCopier[SimpleSrc, SimpleDst]()
	if err != nil {
		b.Fatal(err)
	}
	for i := 1; i <= b.N; i++ {
		_, _ = copier.CopyWithPureRuntime(&SimpleSrc{
			Name:    "大明",
			Age:     ekit.ToPtr[int](18),
			Friends: []string{"Tom", "Jerry"},
		})
	}
}

func BenchmarkReflectCopier_CopyComplexStruct(b *testing.B) {
	copier, err := NewReflectCopier[ComplexSrc, ComplexDst]()
	if err != nil {
		b.Fatal(err)
	}
	for i := 1; i <= b.N; i++ {
		_, _ = copier.Copy(&ComplexSrc{
			Simple: SimpleSrc{
				Name:    "xiaohong",
				Age:     ekit.ToPtr[int](18),
				Friends: []string{"ha", "ha", "le"},
			},
			Embed: &EmbedSrc{
				SimpleSrc: SimpleSrc{
					Name:    "xiaopeng",
					Age:     ekit.ToPtr[int](88),
					Friends: []string{"la", "ha", "le"},
				},
				BasicSrc: &BasicSrc{
					Name:    "wang",
					Age:     22,
					CNumber: complex(2, 1),
				},
			},
			BasicSrc: BasicSrc{
				Name:    "wang11",
				Age:     22,
				CNumber: complex(2, 1),
			},
		})
	}
}

func BenchmarkReflectCopier_CopyComplexStruct_WithPureRuntime(b *testing.B) {
	copier, err := NewReflectCopier[ComplexSrc, ComplexDst]()
	if err != nil {
		b.Fatal(err)
	}
	for i := 1; i <= b.N; i++ {
		_, _ = copier.CopyWithPureRuntime(&ComplexSrc{
			Simple: SimpleSrc{
				Name:    "xiaohong",
				Age:     ekit.ToPtr[int](18),
				Friends: []string{"ha", "ha", "le"},
			},
			Embed: &EmbedSrc{
				SimpleSrc: SimpleSrc{
					Name:    "xiaopeng",
					Age:     ekit.ToPtr[int](88),
					Friends: []string{"la", "ha", "le"},
				},
				BasicSrc: &BasicSrc{
					Name:    "wang",
					Age:     22,
					CNumber: complex(2, 1),
				},
			},
			BasicSrc: BasicSrc{
				Name:    "wang11",
				Age:     22,
				CNumber: complex(2, 1),
			},
		})
	}
}<|MERGE_RESOLUTION|>--- conflicted
+++ resolved
@@ -15,15 +15,11 @@
 package copier
 
 import (
-<<<<<<< HEAD
+
 	"github.com/gotomicro/ekit"
 	"github.com/stretchr/testify/assert"
 	"reflect"
-=======
->>>>>>> be2cd302
 	"testing"
-
-	"github.com/stretchr/testify/assert"
 )
 
 func TestReflectCopier_Copy(t *testing.T) {
